--- conflicted
+++ resolved
@@ -1,18 +1,14 @@
 LIST OF CHANGES
 
-<<<<<<< HEAD
-release 39.4
- - correct computation of expected abs path in test
-
-=======
  - to enforce business logic consistency, common parts of lims drivers
    factored out; a driver parent object is created
  - early failure with a clear error message when essential parts of
    a flowcell database record are missing
  - correct computation of expected abs path in test
  
->>>>>>> wtsi/devel
->>>>>>> 457fd5a2
+release 39.4
+ - correct computation of expected abs path in test
+
 release 39.3
  - added iseq_run_lane_metrics.run_priority to warehouse update (from npg_tracking run.priority)
 
