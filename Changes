--- conflicted
+++ resolved
@@ -1,11 +1,9 @@
 LIST OF CHANGES
 
-<<<<<<< HEAD
  - code and tests changed to enable finding QC outcomes via a linked composition
-=======
+
 release 39.7
  - test data changes to ensure compatibility with npg_qc release 64.1
->>>>>>> e3d8525a
 
 release 39.6
  - qc database fixtures additions to enable finding autoqc
