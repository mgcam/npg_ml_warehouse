LIST OF CHANGES

<<<<<<< HEAD
 - inital ml warehouse run data loader for pacbio data
=======
release 44.0.0
>>>>>>> 06b16f3c
 - change table loading to include the new iseq_run table in ml_warehouse
 - remove provisions to copy run statuses to the old warehouse

release 43.3.0
 - a new flag --[no-]require_qc_complete for study manifest generation
   to suppress (default) or not the manifest generation for runs that
   do not have 'qc complete' as their current status

release 43.2.0
 - samplesheet generation for MiSeq instruments (both a script and a class)
   is moved to this package from npg_tracking, the class is renamed
   (npg::samplesheet::auto -> npg_tracking::daemon::samplesheet::auto); it is
   changed to use the ml_warehouse driver for LIMs data access

release 43.1.0
 - retrieval and loading of heron artic autoqc data is refactored
   to make the code more generic and flexible, in particular:
   1. when retrieving autoqc data, the data from all portable
      pipelines are stored under a single top-level key, thus
      making it easy to skip this data when loading non-pp tables
   2. if the same column names are used in pp and non-pp tables,
      preference is given to data from the generic result objects
   3. since in-memory data structure for the generic autoqc results
      is now more flexible, it becomes possible to accomodate
      multiple data sets, for example, storing ampliconstats data
      per entity per amplicon, rather than flattenning ampliconstats
      data 
 - retrieval of ampiconstats autoqc data and loading the data to the
   new iseq_product_ampliconstats table

release 43.0.0
 - ml warehouse run loader extended to load autoqc data to the
   iseq_heron_product_metrics table

release 42.12.0
 -  ml warehouse run loader: use the Log::Log4perl logger

release 42.11.0
 - new options in manifest for study generation:
     --files_info_from_stdin - to read file listing from STDIN;
     --manifest_name_suffix - to customise manifest name
 - wh loader: when linking to LIMS data, for whole lane libraries
   disregard superfluous tag_index value in the iseq_flowcell table

release 42.10.0
 - load uqc outcomes to iseq_product_metrics table and use
   this value, if defined, to set the overall qc outcome
   for a product
 - load interop autoqc check results to iseq_run_lane_metrics table

release 42.9.0
 - manifest generation:
     flag-driven upload of an empty manifest for external products
     flag-driven skipping of validation against staging md5 
     a bug in counting the number of remote files is fixed

release 42.8.0
 - warehouse loader - add loading manufacturer's instrument
   name

release 42.7.1
 - manifest generation: exclude annulled products

release 42.7
 - external product report loader:
     column mapping update,
     bug fixes for merged top-up data

release 41.6.1
 - recognise 'NA' string as a valid value for Fractional_NRD and
   NRD_pass report columns; meaning - the array data for that sample
   is not available
 - report what is being parsed

release 41.6.0
 - run data deletion from ml warehouse - bug fix
   (product rows for merged data were not deleted)
 - loader for an external report:
    deal with externally merged data and external QC data

release 41.5.0
 - script to generate and upload a manifest for a study
 - script to load external report to ml warehouse

release 41.4.0
 - test data enhancement to ensure forward compatibility

release 41.3
 - run folders for test data restructured to reflect new-style
product hierarchy
 - bug fix for setting (or not) foreign keys on update

release 41.2.1
 - change lims_fk_repair flag default from false to true to
   mitigate code regression in release 41.2, which erases value of
   the foreign key into iseq_flowcelt table on subsequent runs of
   the loader for a particular run (is the foreign key is set
   correctly only if no data exist in the product table)

release 41.2
 - a new role - npg_warehouse::loader::product - consolidates
   methods for retrieving autoqc data for compositions and
   loading this data to the iseq_product_metrics table
 - a new script - npg_products2mlwarehouse - for loading product
   autoqc data to the iseq_product_metrics table

release 41.1
 - add target autosome stats to autoqc loader
 - correct retrieval of split and non-split data for bam_flagstats
     autoqc results

release 41.0
 - autoqc retriever:
     use special function for retrieval of ref_match result,
     do not process old contamination autoqc results for ml warehouse
 - wh loader changes following ml warehouse schema update in
   https://github.com/wtsi-npg/ml_warehouse/pull/10:
     update existing row instead of deleting and re-inserting them,
     on insert to product table create rows in the product components table,
     on product table row update do not assign LIMs fk values unless
     lims_fk_repair flag is true
 - a new script for back-populating product components table
 - a new script for deleting run data from ml warehouse

release 40.1
 - wh loader:
     add ability to load lanes that do not exists in tracking database,
     load autoqc data for all statuses (ie including 'data discarded'),
     push defined library outcomes from merged entities to single plexes
     if the library outcome for teh latter is not set

release 40.0
 - wh loader: refactor to accommodate loading results for
   multi-component entities
 - autoqc data retriever - stop retrieving data for the old split stats
   check which is only needed for the old warehouse
 - if multiple runs are loaded, load in the decreasing run id order
 - wh loader script - add a new option, num_runs, to load a limited
   number of latest runs
 - load instrument_side and workflow_type columns of the
   iseq_run_lane_metrics table
 - loadnrd_percent column of the iseq_product_metrics table

release 39.11
 - auto QC loader query costruction: do not use invalid option
 - wh loader: skip loading results for multi-component entities
 - to retrieve lane-level results for multi-component entities,
   ask for lanes and plexes separately
 - stop loading Illumina qc data that came from chached_query table
   of the npg_qc database (pf_cluster_count, raw_cluster_count, pf_bases)
 - load q30 and q40 yields from qX_yield autoqc check results     
 - load bam_flagstats target metrics into iseq_product_metrics table
 - a script to launch warehouse loader script for certain runs

release 39.10
 - two gbs metrics to be added to the iseq_product_metrics table

release 39.9
 - multiple RNA-related metrics to be loaded into iseq_product_metrics
   when updating the data warehouse
 - added support for NPG SeQC metric tables that only have composition
   and not id_run, position and tag_index columns such as rna_seqc
 - added tag_hops_percent and tag_hops_power

release 39.8
 - code and tests changed to enable finding QC outcomes via a linked composition
 - Travis builds might fail under Perl interpreters without support for threads,
   see wtsi-npg/npg_tracking#428 for details. Production code does not run
   under Perl 5.16, so removed Travis build for this Perl version

release 39.7
 - test data changes to ensure compatibility with npg_qc release 64.1

release 39.6
 - qc database fixtures additions to enable finding autoqc
     results via a linked composition

release 39.5
 - to enforce business logic consistency, common parts of lims drivers
   factored out; a driver parent object is created
 - early failure with a clear error message when essential parts of
   a flowcell database record are missing
 - correct computation of expected abs path in test
 
release 39.4
 - correct computation of expected abs path in test

release 39.3
 - added iseq_run_lane_metrics.run_priority to warehouse update (from npg_tracking run.priority)

release 39.2
 - code changes to eliminate warnings when running under Perl 5.22.2
 - PDL return value is now dealt with withing autoqc result objects,
   the warehouse loader can rely on them being either a number
   or undefined
 - Travis CI testing added

release 39.1
 - compensate for loss of split_stats role in npg_qc
  (see https://github.com/wtsi-npg/npg_qc/pull/342)

release 39.0
 - added tests for 'purpose'
 - ml_warehouse lims driver refinments to ensure db connection is
   propagated
 - add run/flowcell level caching st:api:lims driver

release 38.0
 - autonomous ml_warehouse driver which takes query by run id
 - extended ml warehouse loader to load final qc values

release 37.10
 - Corrected calculation of unexpected_tags_percent

release 37.9
 - Try to figure out id_run from IseqProductMetrics if a flowcell
   identifier is provided.
 - daemon to continiously repair foreign keys from iseq_product_metrics
   table in ml warehouse to iseq_flowcell table

release 37.8
 - Load unexpected tag and chimeric fields in iseq_product_metric and 
   iseq_run_lane_metric tables

release 37.7
 - wh loader bug fix to prevent dropping existing product data if
   no new data is available (GCLP staging data not visible from seq farm
   and other way around)  

release 37.6.1
 - update/fix tests to comply with ml_warehouse v1.5 and npg_tracking v84.7 

release 37.6
 - delay wh loader till the run is finished so that we have time to
   update the number of lanes in the npg_tracking db

release 37.5.1
 - DBIx batch insert does not work correctly, leaves some columns empty.
   Reverted to per-row insert.

release 37.5
 - a utility for repairing unset foreign keys from npg product table to
   the flowcell table in the ml warehouse
 - minimise time tables are locked for when loading data to the warehouse
 - use fast batch insert mode

release 37.4
 - fixed a bug in recognising an allowed error in lims data retrieval

release 37.3
 - ml_warehouse driver for st::api::lims
 - ml_warehouse loader - use common code for retrieving flowcell LIMs data from the database

release 37.2
 - loader changes resulting from dropping most of autoqc columns from the run lane metrics
   and removing from this table a foreign key into the flowcell table
 - give preference to batch_id when linking to the flowcell table
 - add explain flag for logging problems linking to tle flowcell table
 - link as much data as possible for a flowcell with duplicate entries
 - retrieve and load data for verify_bam_id check and for normal mode distribution
   in the insert size check

release 37.1
 - add run_is_indexed method to npg tracking data source

release 37.0
 - the following modules
     npg_warehouse::loader::autoqc
     npg_warehouse::loader::npg
     npg_warehouse::loader::qc
     npg_warehouse::loader::run_status
   were moved to this package from the SVN data-handling package (release 36.7).
 - npg_warehouse::loader::run_status module was changed to accomodate
     loading run statuses to the multi-lims (ml) schema defined in WTSI::DNAP::Warehouse::Schema
 - initial version of the module (npg_warehous::loade::run) for loading the analysis data to
     the ml warehouse
 - initial version of scripts for loading run statuses and analysis data to the ml warehouse
 <|MERGE_RESOLUTION|>--- conflicted
+++ resolved
@@ -1,10 +1,8 @@
 LIST OF CHANGES
 
-<<<<<<< HEAD
  - inital ml warehouse run data loader for pacbio data
-=======
+
 release 44.0.0
->>>>>>> 06b16f3c
  - change table loading to include the new iseq_run table in ml_warehouse
  - remove provisions to copy run statuses to the old warehouse
 
